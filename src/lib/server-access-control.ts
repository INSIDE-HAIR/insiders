import { redirect } from 'next/navigation'
import { auth } from '@/src/config/auth/auth'
import { checkDatabaseAccess, AccessCheckRequest } from './access-control-service'
import { UserSession, UserRole, Permission } from '../types/routes'
import { headers } from 'next/headers'

/**
 * Server-side access control for pages and server components
 * This implements database-powered access control that was moved out of middleware
 */

interface PageAccessOptions {
  requiredRole?: UserRole | UserRole[]
  requiredPermissions?: string[]
  teams?: string[]
  redirectTo?: string
  skipDatabaseCheck?: boolean
}

/**
 * Server action to validate page access with database checks
 * Use this in server components and pages that need complex access control
 */
export async function validatePageAccess(
  path: string,
  options: PageAccessOptions = {}
): Promise<UserSession> {
  const session = await auth()
  
  if (!session?.user) {
    redirect(options.redirectTo || '/es/auth/login')
  }

  const user = createUserSessionFromServerSession(session)
  
  // Check role requirements
  const requiredRoles = Array.isArray(options.requiredRole) 
    ? options.requiredRole 
    : options.requiredRole ? [options.requiredRole] : []
    
  if (requiredRoles.length > 0 && !requiredRoles.map(r => r.toLowerCase()).includes(user.role.toLowerCase())) {
    console.log(`❌ Role check failed for ${user.email}: required ${requiredRoles}, has ${user.role}`)
    redirect('/es/unauthorized')
  }

  // Check database access control (if not skipped)
  if (!options.skipDatabaseCheck) {
    try {
      const headersList = await headers()
      const userAgent = headersList.get('user-agent') || ''
      const forwardedFor = headersList.get('x-forwarded-for')
      const realIP = headersList.get('x-real-ip')
      const ipAddress = forwardedFor || realIP || 'unknown'

      const dbAccessRequest: AccessCheckRequest = {
        user: user,
        route: path,
        userAgent,
        ip: ipAddress,
      }

      const dbAccessResult = await checkDatabaseAccess(dbAccessRequest)
      
      if (dbAccessResult && !dbAccessResult.allowed) {
        console.log(`❌ DB Access denied for ${user.email} to ${path}: ${dbAccessResult.reason}`)
        redirect('/es/unauthorized')
      }

      console.log(`✅ DB Access granted for ${user.email} to ${path}`)
      
    } catch (dbError) {
      console.error('Database access check failed in server component:', dbError)
      
      // In case of DB error, continue with config-based validation
      // This ensures pages remain accessible even if DB is temporarily unavailable
      console.log('⚠️ Server component falling back to config-based access control')
    }
  }

  return user
}

/**
 * Validate admin access for admin pages
 */
export async function validateAdminAccess(path: string): Promise<UserSession> {
  return validatePageAccess(path, {
    requiredRole: 'ADMIN',
    redirectTo: '/es/auth/login'
  })
}

/**
 * Validate complex access control rule access
 */
export async function validateComplexAccessControl(
  ruleId: string,
  path: string
): Promise<{ user: UserSession; hasAccess: boolean; reason?: string }> {
  const user = await validatePageAccess(path, { requiredRole: 'ADMIN' })
  
  try {
    const accessRequest: AccessCheckRequest = {
      user: user,
      route: path,
      userAgent: '',
      ip: 'server-component',
    }

    const result = await checkDatabaseAccess(accessRequest)
    
    return {
      user,
      hasAccess: result?.allowed ?? false,
      reason: result?.reason
    }
    
  } catch (error) {
    console.error('Complex access validation failed:', error)
    return {
      user,
      hasAccess: false,
      reason: 'Access validation failed'
    }
  }
}

/**
 * Check if user can access specific admin feature
 */
export async function canAccessAdminFeature(
  feature: string,
  user?: UserSession
): Promise<boolean> {
  if (!user) {
    const session = await auth()
    if (!session?.user) return false
    user = createUserSessionFromServerSession(session)
  }

  const adminFeatures = {
    'users': ['ADMIN'],
    'calendar': ['ADMIN'],
    'drive': ['ADMIN'],
    'holded': ['ADMIN'],
    'sitemap': ['ADMIN'],
    'system-config': ['ADMIN'],
    'access-control': ['ADMIN'],
    'complex-access-control': ['ADMIN'],
    'user-exceptions': ['ADMIN'],
    'analytics': ['ADMIN']
  }

  const requiredRoles = adminFeatures[feature as keyof typeof adminFeatures]
  if (!requiredRoles) return false

  // Basic role check
  if (!requiredRoles.map(r => r.toLowerCase()).includes(user.role.toLowerCase())) return false

  // Database check for enhanced security
  try {
    const accessRequest: AccessCheckRequest = {
      user: user,
      route: `/admin/${feature}`,
      userAgent: '',
      ip: 'server-component',
    }

    const result = await checkDatabaseAccess(accessRequest)
    return result?.allowed ?? false

  } catch (error) {
    console.error(`Feature access check failed for ${feature}:`, error)
    // Fall back to role-based check if DB fails
    return requiredRoles.map(r => r.toLowerCase()).includes(user.role.toLowerCase())
  }
}

/**
 * Get user session for server components
 */
export async function getServerUserSession(): Promise<UserSession | null> {
  const session = await auth()
  return session?.user ? createUserSessionFromServerSession(session) : null
}

function createUserSessionFromServerSession(session: any): UserSession {
  const email = session.user.email
  const domain = email?.split('@')[1]
  
  return {
    id: session.user.id || session.user.email,
    email: email,
    role: session.user.role || 'CLIENT',
    permissions: getPermissionsForRole(session.user.role || 'CLIENT'),
    isAuthenticated: true,
    domain
  }
}

function getPermissionsForRole(role: UserRole): Permission[] {
  const permissions: Record<UserRole, Permission[]> = {
    CLIENT: ["read"],
    EMPLOYEE: ["read", "write"],
<<<<<<< HEAD
    ADMIN: ["read", "write", "manage", "configure"],
    DEBTOR: ["read"],
    PROVIDER: ["read", "write"],
    LEAD: ["read"]
=======
    ADMIN: ["read", "write", "manage", "configure"]
>>>>>>> 688e6e32
  }
  
  return permissions[role] || permissions['CLIENT']
}

/**
 * Type for page access validation results
 */
export interface PageAccessValidationResult {
  user: UserSession;
  hasAccess: boolean;
  redirectUrl?: string;
}<|MERGE_RESOLUTION|>--- conflicted
+++ resolved
@@ -202,14 +202,10 @@
   const permissions: Record<UserRole, Permission[]> = {
     CLIENT: ["read"],
     EMPLOYEE: ["read", "write"],
-<<<<<<< HEAD
     ADMIN: ["read", "write", "manage", "configure"],
     DEBTOR: ["read"],
     PROVIDER: ["read", "write"],
     LEAD: ["read"]
-=======
-    ADMIN: ["read", "write", "manage", "configure"]
->>>>>>> 688e6e32
   }
   
   return permissions[role] || permissions['CLIENT']
