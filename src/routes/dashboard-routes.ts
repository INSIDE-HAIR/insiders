import { DashboardRoutes } from "@/src/types/dashboard-routes";

export const dashboardRoutesData: DashboardRoutes = {
<<<<<<< HEAD
  version: "1.0.0",
  lastUpdated: "2025-01-01T00:00:00Z",
  teams: {
    gestion: {
      name: {
        en: "Management Team",
        es: "Equipo de Gestión",
      },
      plan: "Enterprise",
      routes: [
        "admin",
        "dashboard",
        "products",
        "users",
        "groups",
        "analytics",
        "messages",
        "pages",
        "menu",
        "drive",
        "holded",
        "calendar",
        "video-conferencing",
        "sitemap",
        "access-control",
        "settings",
      ],
    },
    creativos: {
      name: {
        en: "Creative Team",
        es: "Equipo Creativo",
      },
      plan: "Pro",
      routes: ["pages", "menu", "drive", "calendar", "video-conferencing"],
=======
  "version": "1.0.0",
  "lastUpdated": "2025-01-01T00:00:00Z",
  "teams": {
    "gestion": {
      "name": {
        "en": "Management Team",
        "es": "Equipo de Gestión"
      },
      "plan": "Enterprise",
      "routes": ["admin", "dashboard", "products", "users", "groups", "analytics", "messages", "pages", "menu", "drive", "holded", "calendar", "meet", "sitemap", "access-control", "settings"]
>>>>>>> 623a633f
    },
    consultoria: {
      name: {
        en: "Consulting Team",
        es: "Equipo de Consultoría",
      },
<<<<<<< HEAD
      plan: "Pro",
      routes: ["analytics", "users", "admin", "dashboard", "messages"],
=======
      "plan": "Pro",
      "routes": ["pages", "menu", "drive", "calendar", "meet"]
>>>>>>> 623a633f
    },
    crecimiento: {
      name: {
        en: "Growth Team",
        es: "Equipo de Crecimiento",
      },
      plan: "Pro",
      routes: ["analytics", "products", "admin", "dashboard", "messages"],
    },
  },
  routes: [
    {
      id: "admin",
      label: {
        en: "Home",
        es: "Inicio",
      },
      href: "/admin",
      icon: "Home",
      type: "direct",
      access: {
        roles: ["admin", "super-admin"],
        teams: ["gestion", "consultoria", "crecimiento"],
      },
    },
    {
      id: "dashboard",
      label: {
        en: "Dashboard",
        es: "Dashboard",
      },
      href: "/admin/dashboard",
      icon: "BarChart3",
      type: "direct",
      access: {
        roles: ["admin", "super-admin"],
        teams: ["gestion", "consultoria", "crecimiento"],
      },
    },
    {
      id: "products",
      label: {
        en: "Products",
        es: "Productos",
      },
      href: "/admin/products",
      icon: "Package",
      type: "accordion",
      access: {
        roles: ["admin", "super-admin", "editor"],
        teams: ["gestion", "crecimiento"],
      },
      subItems: [
        {
          id: "products-list",
          label: {
            en: "Product List",
            es: "Lista de Productos",
          },
          href: "/admin/products",
          icon: "List",
        },
        {
          id: "products-create",
          label: {
            en: "Create Product",
            es: "Crear Producto",
          },
          href: "/admin/products/create",
          icon: "Plus",
        },
      ],
    },
    {
      id: "users",
      label: {
        en: "Users",
        es: "Usuarios",
      },
      href: "/admin/users",
      icon: "Users",
      type: "accordion",
      access: {
        roles: ["admin", "super-admin"],
        teams: ["gestion", "consultoria"],
      },
      subItems: [
        {
          id: "users-list",
          label: {
            en: "User List",
            es: "Lista de Usuarios",
          },
          href: "/admin/users",
          icon: "List",
        },
        {
          id: "users-create",
          label: {
            en: "Create User",
            es: "Crear Usuario",
          },
          href: "/admin/users/create",
          icon: "UserPlus",
        },
        {
          id: "groups",
          label: {
            en: "Groups",
            es: "Grupos",
          },
          href: "/admin/groups",
          icon: "Users",
        },
      ],
    },
    {
      id: "analytics",
      label: {
        en: "Analytics",
        es: "Analíticas",
      },
      href: "/admin/analytics",
      icon: "BarChart3",
      type: "direct",
      access: {
        roles: ["admin", "super-admin"],
        teams: ["gestion", "consultoria", "crecimiento"],
      },
    },
    {
      id: "messages",
      label: {
        en: "Messages",
        es: "Mensajes",
      },
      href: "/admin/messages",
      icon: "Mail",
      type: "accordion",
      access: {
        roles: ["admin", "super-admin"],
        teams: ["gestion", "consultoria", "crecimiento"],
      },
      subItems: [
        {
          id: "messages-all",
          label: {
            en: "All Messages",
            es: "Todos los Mensajes",
          },
          href: "/admin/messages",
          icon: "Mail",
        },
      ],
    },
    {
      id: "pages",
      label: {
        en: "Pages",
        es: "Páginas",
      },
      href: "/admin/pages",
      icon: "FileText",
      type: "accordion",
      access: {
        roles: ["admin", "super-admin", "editor"],
        teams: ["gestion", "creativos"],
      },
      subItems: [
        {
          id: "pages-list",
          label: {
            en: "Page List",
            es: "Lista de Páginas",
          },
          href: "/admin/pages",
          icon: "FileText",
        },
      ],
    },
    {
      id: "menu",
      label: {
        en: "Menu",
        es: "Menú",
      },
      href: "/admin/menu",
      icon: "Menu",
      type: "accordion",
      access: {
        roles: ["admin", "super-admin"],
        teams: ["gestion", "creativos"],
      },
      subItems: [
        {
          id: "menu-config",
          label: {
            en: "Menu Configuration",
            es: "Configuración de Menú",
          },
          href: "/admin/menu",
          icon: "Settings",
        },
      ],
    },
    {
      id: "drive",
      label: {
        en: "Drive",
        es: "Drive",
      },
      href: "/admin/drive",
      icon: "HardDrive",
      type: "accordion",
      access: {
        roles: ["admin", "super-admin"],
        teams: ["gestion", "creativos"],
      },
      subItems: [
        {
          id: "drive-explorer",
          label: {
            en: "Drive Explorer",
            es: "Explorador de Drive",
          },
          href: "/admin/drive",
          icon: "Folder",
        },
        {
          id: "drive-codes",
          label: {
            en: "Code Manager",
            es: "Gestor de Códigos",
          },
          href: "/admin/drive/codes",
          icon: "Code",
        },
        {
          id: "drive-errors",
          label: {
            en: "Error Reports",
            es: "Reportes de Errores",
          },
          href: "/admin/drive/errors",
          icon: "AlertTriangle",
        },
        {
          id: "drive-routes",
          label: {
            en: "Drive Routes",
            es: "Rutas de Drive",
          },
          href: "/admin/drive/routes",
          icon: "Route",
        },
        {
          id: "drive-docs",
          label: {
            en: "Documentation",
            es: "Documentación",
          },
          href: "/admin/drive/routes/docs",
          icon: "Book",
        },
      ],
    },
    {
      id: "holded",
      label: {
        en: "Holded",
        es: "Holded",
      },
      href: "/admin/holded",
      icon: "Building",
      type: "accordion",
      access: {
        roles: ["admin", "super-admin"],
        teams: ["gestion"],
      },
      subItems: [
        {
          id: "holded-panel",
          label: {
            en: "Holded Panel",
            es: "Panel de Holded",
          },
          href: "/admin/holded",
          icon: "Building",
        },
      ],
    },
    {
      id: "calendar",
      label: {
        en: "Calendar",
        es: "Calendario",
      },
      href: "/admin/calendar",
      icon: "Calendar",
      type: "accordion",
      access: {
        roles: ["admin", "super-admin"],
        teams: ["gestion", "creativos"],
      },
      subItems: [
        {
          id: "calendar-dashboard",
          label: {
            en: "Calendar Dashboard",
            es: "Dashboard de Calendario",
          },
          href: "/admin/calendar",
          icon: "Calendar",
        },
        {
          id: "calendar-events",
          label: {
            en: "Event List",
            es: "Lista de Eventos",
          },
<<<<<<< HEAD
          href: "/admin/calendar/events",
          icon: "CalendarDays",
        },
      ],
=======
          "href": "/admin/calendar/events",
          "icon": "CalendarDays"
        },
        {
          "id": "meet-rooms",
          "label": {
            "en": "Meet Rooms",
            "es": "Salas de Meet"
          },
          "href": "/admin/meet/rooms",
          "icon": "Video"
        }
      ]
>>>>>>> 623a633f
    },
    {
      id: "sitemap",
      label: {
        en: "Sitemap",
        es: "Mapa del Sitio",
      },
      href: "/admin/sitemap",
      icon: "Map",
      type: "direct",
      access: {
        roles: ["super-admin"],
        teams: ["gestion"],
        domains: ["@insidesalons.com"],
      },
    },
    {
      id: "access-control",
      label: {
        en: "Access Control",
        es: "Control de Acceso",
      },
      href: "/admin/access-control",
      icon: "Shield",
      type: "accordion",
      access: {
        roles: ["admin", "super-admin"],
        teams: ["gestion"],
      },
      subItems: [
        {
          id: "access-control-basic",
          label: {
            en: "Basic Control",
            es: "Control Básico",
          },
          href: "/admin/access-control",
          icon: "Settings",
        },
        {
          id: "user-exceptions",
          label: {
            en: "User Exceptions",
            es: "Excepciones de Usuario",
          },
          href: "/admin/user-exceptions",
          icon: "UserX",
        },
        {
          id: "complex-access-control",
          label: {
            en: "Complex Rules",
            es: "Reglas Complejas",
          },
          href: "/admin/complex-access-control",
          icon: "Layers",
        },
        {
          id: "complex-access-metrics",
          label: {
            en: "Access Metrics",
            es: "Métricas de Acceso",
          },
          href: "/admin/complex-access-control/metrics",
          icon: "BarChart3",
        },
        {
          id: "access-control-docs",
          label: {
            en: "Authentication Docs",
            es: "Documentación de Auth",
          },
          href: "/admin/access-control/docs",
          icon: "BookOpen",
        },
      ],
    },
    {
      id: "settings",
      label: {
        en: "Settings",
        es: "Configuración",
      },
      href: "/admin/settings",
      icon: "Settings",
      type: "accordion",
      access: {
        roles: ["admin", "super-admin"],
        teams: ["gestion"],
      },
      subItems: [
        {
          id: "settings-general",
          label: {
            en: "General Settings",
            es: "Configuración General",
          },
          href: "/admin/settings",
          icon: "Settings",
        },
        {
          id: "api-keys",
          label: {
            en: "API Keys",
            es: "Claves API",
          },
          href: "/admin/settings/api-keys",
          icon: "Lock",
        },
      ],
    },
    {
      id: "video-conferencing",
      label: {
        en: "Video Conferencing",
        es: "Videoconferencias",
      },
      href: "/admin/video-conferencing",
      icon: "Video",
      type: "accordion",
      access: {
        roles: ["admin", "super-admin"],
        teams: ["gestion", "creativos"],
      },
      subItems: [
        {
          id: "video-spaces",
          label: {
            en: "Video Spaces",
            es: "Espacios de Video",
          },
          href: "/admin/video-conferencing/spaces",
          icon: "Monitor",
        },
        {
          id: "meeting-analytics",
          label: {
            en: "Meeting Analytics",
            es: "Analíticas de Reuniones",
          },
          href: "/admin/video-conferencing/analytics",
          icon: "BarChart3",
        },
        {
          id: "provider-integrations",
          label: {
            en: "Provider Integrations",
            es: "Integraciones de Proveedores",
          },
          href: "/admin/video-conferencing/integrations",
          icon: "Plug",
        },
        {
          id: "video-settings",
          label: {
            en: "Video Settings",
            es: "Configuración de Video",
          },
          href: "/admin/video-conferencing/settings",
          icon: "Settings",
        },
      ],
    },
  ],
  directLinkRoutes: ["admin", "analytics", "sitemap"],
  settings: {
    defaultTeam: "gestion",
    enableTeamSwitching: true,
    showTeamIndicator: true,
  },
};<|MERGE_RESOLUTION|>--- conflicted
+++ resolved
@@ -1,7 +1,6 @@
 import { DashboardRoutes } from "@/src/types/dashboard-routes";
 
 export const dashboardRoutesData: DashboardRoutes = {
-<<<<<<< HEAD
   version: "1.0.0",
   lastUpdated: "2025-01-01T00:00:00Z",
   teams: {
@@ -24,7 +23,7 @@
         "drive",
         "holded",
         "calendar",
-        "video-conferencing",
+        "meet",
         "sitemap",
         "access-control",
         "settings",
@@ -36,32 +35,15 @@
         es: "Equipo Creativo",
       },
       plan: "Pro",
-      routes: ["pages", "menu", "drive", "calendar", "video-conferencing"],
-=======
-  "version": "1.0.0",
-  "lastUpdated": "2025-01-01T00:00:00Z",
-  "teams": {
-    "gestion": {
-      "name": {
-        "en": "Management Team",
-        "es": "Equipo de Gestión"
-      },
-      "plan": "Enterprise",
-      "routes": ["admin", "dashboard", "products", "users", "groups", "analytics", "messages", "pages", "menu", "drive", "holded", "calendar", "meet", "sitemap", "access-control", "settings"]
->>>>>>> 623a633f
+      routes: ["pages", "menu", "drive", "calendar", "meet"],
     },
     consultoria: {
       name: {
         en: "Consulting Team",
         es: "Equipo de Consultoría",
       },
-<<<<<<< HEAD
       plan: "Pro",
       routes: ["analytics", "users", "admin", "dashboard", "messages"],
-=======
-      "plan": "Pro",
-      "routes": ["pages", "menu", "drive", "calendar", "meet"]
->>>>>>> 623a633f
     },
     crecimiento: {
       name: {
@@ -382,26 +364,19 @@
             en: "Event List",
             es: "Lista de Eventos",
           },
-<<<<<<< HEAD
           href: "/admin/calendar/events",
           icon: "CalendarDays",
         },
-      ],
-=======
-          "href": "/admin/calendar/events",
-          "icon": "CalendarDays"
-        },
-        {
-          "id": "meet-rooms",
-          "label": {
-            "en": "Meet Rooms",
-            "es": "Salas de Meet"
-          },
-          "href": "/admin/meet/rooms",
-          "icon": "Video"
-        }
-      ]
->>>>>>> 623a633f
+        {
+          id: "meet-rooms",
+          label: {
+            en: "Meet Rooms",
+            es: "Salas de Meet",
+          },
+          href: "/admin/meet/rooms",
+          icon: "Video",
+        },
+      ],
     },
     {
       id: "sitemap",
@@ -510,58 +485,6 @@
           },
           href: "/admin/settings/api-keys",
           icon: "Lock",
-        },
-      ],
-    },
-    {
-      id: "video-conferencing",
-      label: {
-        en: "Video Conferencing",
-        es: "Videoconferencias",
-      },
-      href: "/admin/video-conferencing",
-      icon: "Video",
-      type: "accordion",
-      access: {
-        roles: ["admin", "super-admin"],
-        teams: ["gestion", "creativos"],
-      },
-      subItems: [
-        {
-          id: "video-spaces",
-          label: {
-            en: "Video Spaces",
-            es: "Espacios de Video",
-          },
-          href: "/admin/video-conferencing/spaces",
-          icon: "Monitor",
-        },
-        {
-          id: "meeting-analytics",
-          label: {
-            en: "Meeting Analytics",
-            es: "Analíticas de Reuniones",
-          },
-          href: "/admin/video-conferencing/analytics",
-          icon: "BarChart3",
-        },
-        {
-          id: "provider-integrations",
-          label: {
-            en: "Provider Integrations",
-            es: "Integraciones de Proveedores",
-          },
-          href: "/admin/video-conferencing/integrations",
-          icon: "Plug",
-        },
-        {
-          id: "video-settings",
-          label: {
-            en: "Video Settings",
-            es: "Configuración de Video",
-          },
-          href: "/admin/video-conferencing/settings",
-          icon: "Settings",
         },
       ],
     },
